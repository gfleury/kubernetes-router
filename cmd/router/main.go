// Copyright 2017 tsuru authors. All rights reserved.
// Use of this source code is governed by a BSD-style
// license that can be found in the LICENSE file.

package main

import (
	"context"
	"flag"
	"log"
	"net/http"
	"net/http/pprof"
	"os"
	"os/signal"
	"syscall"
	"time"

	"github.com/urfave/negroni"

	"github.com/gorilla/mux"
	"github.com/prometheus/client_golang/prometheus/promhttp"
	"github.com/tsuru/kubernetes-router/api"
	"github.com/tsuru/kubernetes-router/kubernetes"
)

func main() {
	listenAddr := flag.String("listen-addr", ":8077", "Listen address")
	k8sNamespace := flag.String("k8s-namespace", "default", "Kubernetes namespace to create resources")
	k8sTimeout := flag.Duration("k8s-timeout", time.Second*10, "Kubernetes per-request timeout")
	k8sLabels := &MapFlag{}
	flag.Var(k8sLabels, "k8s-labels", "Labels to be added to each resource created. Expects KEY=VALUE format.")
	k8sAnnotations := &MapFlag{}
	flag.Var(k8sAnnotations, "k8s-annotations", "Annotations to be added to each resource created. Expects KEY=VALUE format.")
	runMode := flag.String("controller-mode", "service", "Defines the controller running mode, service, ingress or ingressNginx.")
	ingressDefaultDomain := flag.String("ingress-domain", "local", "Default domain to be used on created vhosts, local is the default. (eg: serviceName.local")

	certFile := flag.String("cert-file", "", "Path to certificate used to serve https requests")
	keyFile := flag.String("key-file", "", "Path to private key used to serve https requests")

	optsToLabels := &MapFlag{}
	flag.Var(optsToLabels, "opts-to-label", "Mapping between router options and service labels. Expects KEY=VALUE format.")

	poolLabels := &MultiMapFlag{}
	flag.Var(poolLabels, "pool-labels", "Default labels for a given pool. Expects POOL={\"LABEL\":\"VALUE\"} format.")

	flag.Parse()

	err := flag.Lookup("logtostderr").Value.Set("true")
	if err != nil {
		log.Printf("failed to set log to stderr: %v\n", err)
	}

	base := &kubernetes.BaseService{
		Namespace:   *k8sNamespace,
		Timeout:     *k8sTimeout,
		Labels:      *k8sLabels,
		Annotations: *k8sAnnotations,
	}

	var routerAPI api.RouterAPI
	switch *runMode {
	case "ingress":
		routerAPI = api.RouterAPI{IngressService: &kubernetes.IngressService{BaseService: base}}
	case "ingressNginx":
		for k, v := range kubernetes.AnnotationsNginx {
			base.Annotations[k] = v
		}
		routerAPI = api.RouterAPI{IngressService: &kubernetes.IngressService{BaseService: base, DefaultDomain: *ingressDefaultDomain}}
	case "service":
<<<<<<< HEAD
		routerAPI = api.RouterAPI{IngressService: &kubernetes.LBService{BaseService: base, OptsAsLabels: *optsToLabels}}
=======
		routerAPI = api.RouterAPI{IngressService: &kubernetes.LBService{BaseService: base, OptsAsLabels: *optsToLabels, PoolLabels: *poolLabels}}
>>>>>>> 2828b999
	default:
		log.Fatalf("fail parameters: Use one of the following modes: service, ingress or ingressNginx.")
	}

	r := mux.NewRouter().StrictSlash(true)

	r.PathPrefix("/api").Handler(negroni.New(
		api.AuthMiddleware{
			User: os.Getenv("ROUTER_API_USER"),
			Pass: os.Getenv("ROUTER_API_PASSWORD"),
		},
		negroni.Wrap(routerAPI.Routes()),
	))
	r.HandleFunc("/healthcheck", routerAPI.Healthcheck)
	r.Handle("/metrics", promhttp.Handler())

	r.HandleFunc("/debug/pprof/", pprof.Index)
	r.HandleFunc("/debug/pprof/heap", pprof.Index)
	r.HandleFunc("/debug/pprof/mutex", pprof.Index)
	r.HandleFunc("/debug/pprof/goroutine", pprof.Index)
	r.HandleFunc("/debug/pprof/threadcreate", pprof.Index)
	r.HandleFunc("/debug/pprof/block", pprof.Index)
	r.HandleFunc("/debug/pprof/cmdline", pprof.Cmdline)
	r.HandleFunc("/debug/pprof/profile", pprof.Profile)
	r.HandleFunc("/debug/pprof/symbol", pprof.Symbol)
	r.HandleFunc("/debug/pprof/trace", pprof.Trace)

	n := negroni.New(negroni.NewLogger(), negroni.NewRecovery())
	n.UseHandler(r)

	server := http.Server{
		Addr:         *listenAddr,
		Handler:      n,
		ReadTimeout:  10 * time.Second,
		WriteTimeout: 30 * time.Second,
	}

	go handleSignals(&server)

	if *keyFile != "" && *certFile != "" {
		log.Printf("Started listening and serving TLS at %s", *listenAddr)
		if err := server.ListenAndServeTLS(*certFile, *keyFile); err != nil && err != http.ErrServerClosed {
			log.Fatalf("fail serve: %v", err)
		}
		return
	}
	log.Printf("Started listening and serving at %s", *listenAddr)
	if err := server.ListenAndServe(); err != nil && err != http.ErrServerClosed {
		log.Fatalf("fail serve: %v", err)
	}
}

func handleSignals(server *http.Server) {
	signals := make(chan os.Signal, 1)
	signal.Notify(signals, syscall.SIGTERM, syscall.SIGQUIT, syscall.SIGINT)
	sig := <-signals
	log.Printf("Received %s. Terminating...", sig)
	ctx, cancel := context.WithTimeout(context.Background(), time.Second*10)
	defer cancel()
	err := server.Shutdown(ctx)
	if err != nil {
		log.Fatalf("Error during server shutdown: %v", err)
	}
	log.Print("Server shutdown succeeded.")
}<|MERGE_RESOLUTION|>--- conflicted
+++ resolved
@@ -67,11 +67,7 @@
 		}
 		routerAPI = api.RouterAPI{IngressService: &kubernetes.IngressService{BaseService: base, DefaultDomain: *ingressDefaultDomain}}
 	case "service":
-<<<<<<< HEAD
-		routerAPI = api.RouterAPI{IngressService: &kubernetes.LBService{BaseService: base, OptsAsLabels: *optsToLabels}}
-=======
 		routerAPI = api.RouterAPI{IngressService: &kubernetes.LBService{BaseService: base, OptsAsLabels: *optsToLabels, PoolLabels: *poolLabels}}
->>>>>>> 2828b999
 	default:
 		log.Fatalf("fail parameters: Use one of the following modes: service, ingress or ingressNginx.")
 	}
