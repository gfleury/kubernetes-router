--- conflicted
+++ resolved
@@ -5,11 +5,8 @@
 package kubernetes
 
 import (
-<<<<<<< HEAD
-=======
 	"crypto/sha1"
 	"encoding/hex"
->>>>>>> 1c705a45
 	"errors"
 	"fmt"
 	"log"
@@ -230,9 +227,6 @@
 }
 
 func secretName(appName, certName string) string {
-<<<<<<< HEAD
-	return "kubernetes-router-" + appName + "-" + certName + "-secret"
-=======
 	fuzCertName := certName
 	if len(certName) > 39 {
 		algorithm := sha1.New()
@@ -242,7 +236,6 @@
 		}
 	}
 	return "kr-" + appName + "-" + fuzCertName
->>>>>>> 1c705a45
 }
 
 func annotationWithPrefix(suffix string) string {
