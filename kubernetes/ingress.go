// Copyright 2017 tsuru authors. All rights reserved.
// Use of this source code is governed by a BSD-style
// license that can be found in the LICENSE file.

package kubernetes

import (
<<<<<<< HEAD
=======
	"crypto/sha1"
	"encoding/hex"
>>>>>>> 2828b999
	"errors"
	"fmt"
	"log"
	"strings"

	"github.com/tsuru/kubernetes-router/router"
	"k8s.io/api/core/v1"
	v1beta1 "k8s.io/api/extensions/v1beta1"
	k8sErrors "k8s.io/apimachinery/pkg/api/errors"
	metav1 "k8s.io/apimachinery/pkg/apis/meta/v1"
	"k8s.io/apimachinery/pkg/util/intstr"
	typedV1 "k8s.io/client-go/kubernetes/typed/core/v1"
<<<<<<< HEAD
	typedV1Beta1 "k8s.io/client-go/kubernetes/typed/extensions/v1beta1"
	v1 "k8s.io/client-go/pkg/api/v1"
	"k8s.io/client-go/pkg/apis/extensions/v1beta1"
=======
	typedV1beta1 "k8s.io/client-go/kubernetes/typed/extensions/v1beta1"
>>>>>>> 2828b999
)

var (
	// AnnotationsPrefix defines the common prefix used in the nginx ingress controller
	AnnotationsPrefix = "nginx.ingress.kubernetes.io"
	// AnnotationsNginx defines the common annotation used in the nginx ingress controller
	AnnotationsNginx = map[string]string{"kubernetes.io/ingress.class": "nginx"}
	// AnnotationsACMEKey defines the common annotation used to enable acme-tls
	AnnotationsACMEKey = "kubernetes.io/tls-acme"
)

// IngressService manages ingresses in a Kubernetes cluster that uses ingress-nginx
type IngressService struct {
	*BaseService
	DefaultDomain string
}

// Create creates an Ingress resource pointing to a service
// with the same name as the App
func (k *IngressService) Create(appName string, routerOpts router.Opts) error {
	var spec v1beta1.IngressSpec
	var vhost string
<<<<<<< HEAD
	client, err := k.ingressClient()
=======
	ns, err := k.getAppNamespace(appName)
	if err != nil {
		return err
	}
	client, err := k.ingressClient(ns)
	if err != nil {
		return err
	}
	if len(routerOpts.Domain) > 0 {
		vhost = routerOpts.Domain
	} else {
		vhost = fmt.Sprintf("%v.%v", appName, k.DefaultDomain)
	}
	spec = v1beta1.IngressSpec{
		Rules: []v1beta1.IngressRule{
			{
				Host: vhost,
				IngressRuleValue: v1beta1.IngressRuleValue{
					HTTP: &v1beta1.HTTPIngressRuleValue{
						Paths: []v1beta1.HTTPIngressPath{
							{
								Path: routerOpts.Route,
								Backend: v1beta1.IngressBackend{
									ServiceName: appName,
									ServicePort: intstr.FromInt(defaultServicePort),
								},
							},
						},
					},
				},
			},
		},
	}
	namespace, err := k.getAppNamespace(appName)
>>>>>>> 2828b999
	if err != nil {
		return err
	}
	if len(routerOpts.Domain) > 0 {
		vhost = routerOpts.Domain
	} else {
		vhost = fmt.Sprintf("%v.%v", appName, k.DefaultDomain)
	}
	spec = v1beta1.IngressSpec{
		Rules: []v1beta1.IngressRule{
			{
				Host: vhost,
				IngressRuleValue: v1beta1.IngressRuleValue{
					HTTP: &v1beta1.HTTPIngressRuleValue{
						Paths: []v1beta1.HTTPIngressPath{
							{
								Path: routerOpts.Route,
								Backend: v1beta1.IngressBackend{
									ServiceName: appName,
									ServicePort: intstr.FromInt(defaultServicePort),
								},
							},
						},
					},
				},
			},
		},
	}

	i := v1beta1.Ingress{
		ObjectMeta: metav1.ObjectMeta{
			Name:        ingressName(appName),
			Namespace:   namespace,
			Labels:      map[string]string{appLabel: appName},
			Annotations: k.Annotations,
		},
		Spec: spec,
	}
	for k, v := range k.Labels {
		i.ObjectMeta.Labels[k] = v
	}
	for k, v := range routerOpts.AdditionalOpts {
		if !strings.Contains(k, "/") {
			i.ObjectMeta.Annotations[annotationWithPrefix(k)] = v
		} else {
			i.ObjectMeta.Annotations[k] = v
		}
	}
	if routerOpts.Acme {
		i.Spec.TLS = []v1beta1.IngressTLS{
			{
				Hosts:      []string{i.Spec.Rules[0].Host},
				SecretName: secretName(appName, i.Spec.Rules[0].Host),
			},
		}
		i.ObjectMeta.Annotations[AnnotationsACMEKey] = "true"
	}

	_, err = client.Create(&i)
	if k8sErrors.IsAlreadyExists(err) {
		return router.ErrIngressAlreadyExists
	}
	return err
}

// Update updates an Ingress resource to point it to either
// the only service or the one responsible for the process web
func (k *IngressService) Update(appName string, _ router.Opts) error {
	service, err := k.getWebService(appName)
	if err != nil {
		return err
	}
	ns, err := k.getAppNamespace(appName)
	if err != nil {
		return err
	}
	ingressClient, err := k.ingressClient(ns)
	if err != nil {
		return err
	}
	ingress, err := k.get(appName)
	if err != nil {
		return err
	}
	ingress.Spec.Rules[0].IngressRuleValue.HTTP.Paths[0].Backend.ServiceName = service.Name
	ingress.Spec.Rules[0].IngressRuleValue.HTTP.Paths[0].Backend.ServicePort = intstr.FromInt(int(service.Spec.Ports[0].Port))
	_, err = ingressClient.Update(ingress)
	return err
}

// Swap swaps backend services of two applications ingresses
func (k *IngressService) Swap(srcApp, dstApp string) error {
	srcIngress, err := k.get(srcApp)
	if err != nil {
		return err
	}
	dstIngress, err := k.get(dstApp)
	if err != nil {
		return err
	}
	k.swap(srcIngress, dstIngress)
	ns, err := k.getAppNamespace(srcApp)
	if err != nil {
		return err
	}
	ns2, err := k.getAppNamespace(dstApp)
	if err != nil {
		return err
	}
	if ns != ns2 {
		return fmt.Errorf("unable to swap apps with different namespaces: %v != %v", ns, ns2)
	}
	client, err := k.ingressClient(ns)
	if err != nil {
		return err
	}
	_, err = client.Update(srcIngress)
	if err != nil {
		return err
	}
	_, err = client.Update(dstIngress)
	if err != nil {
		k.swap(srcIngress, dstIngress)
		_, errRollback := client.Update(srcIngress)
		if errRollback != nil {
			return fmt.Errorf("failed to rollback swap %v: %v", err, errRollback)
		}
	}
	return err
}

// Remove removes the Ingress resource associated with the app
func (k *IngressService) Remove(appName string) error {
	ingress, err := k.get(appName)
	if err != nil {
		if k8sErrors.IsNotFound(err) {
			return nil
		}
		return err
	}
	if dstApp, swapped := k.BaseService.isSwapped(ingress.ObjectMeta); swapped {
		return ErrAppSwapped{App: appName, DstApp: dstApp}
	}
	ns, err := k.getAppNamespace(appName)
	if err != nil {
		return err
	}
	client, err := k.ingressClient(ns)
	if err != nil {
		return err
	}
	deletePropagation := metav1.DeletePropagationForeground
	err = client.Delete(ingressName(appName), &metav1.DeleteOptions{PropagationPolicy: &deletePropagation})
	if k8sErrors.IsNotFound(err) {
		return nil
	}
	return err
}

// Get gets the address of the loadbalancer associated with
// the app Ingress resource
func (k *IngressService) Get(appName string) (map[string]string, error) {
	ingress, err := k.get(appName)
	if err != nil {
		return nil, err
	}

	return map[string]string{"address": fmt.Sprintf("%v", ingress.Spec.Rules[0].Host)}, nil
}

func (k *IngressService) get(appName string) (*v1beta1.Ingress, error) {
	ns, err := k.getAppNamespace(appName)
	if err != nil {
		return nil, err
	}
	client, err := k.ingressClient(ns)
	if err != nil {
		return nil, err
	}
	ingress, err := client.Get(ingressName(appName), metav1.GetOptions{})
	if err != nil {
		return nil, err
	}
	return ingress, nil
}

func (k *IngressService) ingressClient(namespace string) (typedV1beta1.IngressInterface, error) {
	client, err := k.getClient()
	if err != nil {
		return nil, err
	}
	return client.ExtensionsV1beta1().Ingresses(namespace), nil
}

func (k *IngressService) secretClient(namespace string) (typedV1.SecretInterface, error) {
	client, err := k.getClient()
	if err != nil {
		return nil, err
	}
	return client.CoreV1().Secrets(namespace), nil
}

func (k *IngressService) secretClient() (typedV1.SecretInterface, error) {
	client, err := k.getClient()
	if err != nil {
		return nil, err
	}
	return client.CoreV1().Secrets(k.Namespace), nil
}

func ingressName(appName string) string {
	return "kubernetes-router-" + appName + "-ingress"
}

func secretName(appName, certName string) string {
<<<<<<< HEAD
	return "kubernetes-router-" + appName + "-" + certName + "-secret"
=======
	hashedAppCertName := appName + "-" + certName
	if (len(hashedAppCertName)) > 49 {
		algorithm := sha1.New()
		_, err := algorithm.Write([]byte(hashedAppCertName))
		if err == nil {
			hashedAppCertName = hex.EncodeToString(algorithm.Sum(nil))
		}
	}
	return "kr-" + hashedAppCertName
>>>>>>> 2828b999
}

func annotationWithPrefix(suffix string) string {
	return fmt.Sprintf("%v/%v", AnnotationsPrefix, suffix)
}

func (k *IngressService) swap(srcIngress, dstIngress *v1beta1.Ingress) {
	srcIngress.Spec.Rules[0].IngressRuleValue.HTTP.Paths[0].Backend.ServiceName, dstIngress.Spec.Rules[0].IngressRuleValue.HTTP.Paths[0].Backend.ServiceName = dstIngress.Spec.Rules[0].IngressRuleValue.HTTP.Paths[0].Backend.ServiceName, srcIngress.Spec.Rules[0].IngressRuleValue.HTTP.Paths[0].Backend.ServiceName
	srcIngress.Spec.Rules[0].IngressRuleValue.HTTP.Paths[0].Backend.ServicePort, dstIngress.Spec.Rules[0].IngressRuleValue.HTTP.Paths[0].Backend.ServicePort = dstIngress.Spec.Rules[0].IngressRuleValue.HTTP.Paths[0].Backend.ServicePort, srcIngress.Spec.Rules[0].IngressRuleValue.HTTP.Paths[0].Backend.ServicePort
	k.BaseService.swap(&srcIngress.ObjectMeta, &dstIngress.ObjectMeta)
}

// AddCertificate adds certificates to app ingress
func (k *IngressService) AddCertificate(appName string, certCname string, cert router.CertData) error {
<<<<<<< HEAD
	ingressClient, err := k.ingressClient()
	if err != nil {
		return err
	}
	secret, err := k.secretClient()
=======
	ns, err := k.getAppNamespace(appName)
	if err != nil {
		return err
	}
	ingressClient, err := k.ingressClient(ns)
	if err != nil {
		return err
	}
	secret, err := k.secretClient(ns)
>>>>>>> 2828b999
	if err != nil {
		return err
	}
	ingress, err := k.get(appName)
	if err != nil {
		return err
	}
<<<<<<< HEAD

	tlsSecret := v1.Secret{
		ObjectMeta: metav1.ObjectMeta{
			Name:        secretName(appName, certCname),
			Namespace:   k.Namespace,
			Labels:      map[string]string{appLabel: appName},
=======
	namespace, err := k.getAppNamespace(appName)
	if err != nil {
		return err
	}
	tlsSecret := v1.Secret{
		ObjectMeta: metav1.ObjectMeta{
			Name:      secretName(appName, certCname),
			Namespace: namespace,
			Labels: map[string]string{
				appLabel:    appName,
				domainLabel: certCname,
			},
>>>>>>> 2828b999
			Annotations: make(map[string]string),
		},
		Type: "kubernetes.io/tls",
		StringData: map[string]string{
			"tls.key": cert.Key,
			"tls.crt": cert.Certificate,
		},
	}
	retSecret, err := secret.Create(&tlsSecret)
	if err != nil {
		return err
	}

	ingress.Spec.TLS = append(ingress.Spec.TLS,
		[]v1beta1.IngressTLS{
			{
				Hosts:      []string{certCname},
				SecretName: retSecret.Name,
			},
		}...)
	_, err = ingressClient.Update(ingress)
	return err
}

// GetCertificate get certificates from app ingress
func (k *IngressService) GetCertificate(appName string, certCname string) (*router.CertData, error) {
<<<<<<< HEAD
	secret, err := k.secretClient()
=======
	ns, err := k.getAppNamespace(appName)
	if err != nil {
		return nil, err
	}
	secret, err := k.secretClient(ns)
>>>>>>> 2828b999
	if err != nil {
		return nil, err
	}

	retSecret, err := secret.Get(secretName(appName, certCname), metav1.GetOptions{})
	if err != nil {
		return nil, err
	}

	certificate := fmt.Sprintf("%s", retSecret.Data["tls.crt"])
	key := fmt.Sprintf("%s", retSecret.Data["tls.key"])
	return &router.CertData{Certificate: certificate, Key: key}, err
}

// RemoveCertificate delete certificates from app ingress
func (k *IngressService) RemoveCertificate(appName string, certCname string) error {
<<<<<<< HEAD
	ingressClient, err := k.ingressClient()
=======
	ns, err := k.getAppNamespace(appName)
	if err != nil {
		return err
	}
	ingressClient, err := k.ingressClient(ns)
>>>>>>> 2828b999
	if err != nil {
		return err
	}
	ingress, err := k.get(appName)
	if err != nil {
		return err
	}
<<<<<<< HEAD
	secret, err := k.secretClient()
	if err != nil {
		return err
	}

=======
	secret, err := k.secretClient(ns)
	if err != nil {
		return err
	}
>>>>>>> 2828b999
	for k := range ingress.Spec.TLS {
		for _, host := range ingress.Spec.TLS[k].Hosts {
			if strings.Compare(certCname, host) == 0 {
				ingress.Spec.TLS = append(ingress.Spec.TLS[:k], ingress.Spec.TLS[k+1:]...)
			}
		}
	}
	_, err = ingressClient.Update(ingress)
	if err != nil {
		return err
	}
<<<<<<< HEAD

	err = secret.Delete(secretName(appName, certCname), &metav1.DeleteOptions{})

=======
	err = secret.Delete(secretName(appName, certCname), &metav1.DeleteOptions{})
>>>>>>> 2828b999
	return err
}

// SetCname adds CNAME to app ingress
func (k *IngressService) SetCname(appName string, cname string) error {
<<<<<<< HEAD
	ingressClient, err := k.ingressClient()
=======
	ns, err := k.getAppNamespace(appName)
	if err != nil {
		return err
	}
	ingressClient, err := k.ingressClient(ns)
>>>>>>> 2828b999
	if err != nil {
		return err
	}
	ingress, err := k.get(appName)
	if err != nil {
		return err
	}
<<<<<<< HEAD

	annotations := ingress.GetAnnotations()
=======
	annotations := ingress.GetAnnotations()
	if annotations == nil {
		annotations = make(map[string]string)
	}
>>>>>>> 2828b999
	aliases, ok := annotations[annotationWithPrefix("server-alias")]
	if !ok {
		aliases = cname
	} else {
		aliasesArray := strings.Split(aliases, " ")
		for _, v := range aliasesArray {
			if strings.Compare(v, cname) == 0 {
				return errors.New("cname already exists")
			}
		}
		aliasesArray = append(aliasesArray, []string{cname}...)
		aliases = strings.Join(aliasesArray, " ")
	}
	annotations[annotationWithPrefix("server-alias")] = strings.TrimSpace(aliases)
	ingress.SetAnnotations(annotations)

	if val, ok := annotations[AnnotationsACMEKey]; ok && strings.Contains(val, "true") {
		log.Printf("Acme-tls is enabled on ingress, creating TLS secret for CNAME.")
		ingress.Spec.TLS = append(ingress.Spec.TLS,
			[]v1beta1.IngressTLS{
				{
					Hosts:      []string{cname},
					SecretName: secretName(appName, cname),
				},
			}...)
	}

	_, err = ingressClient.Update(ingress)

	return err
}

// GetCnames get CNAMEs from app ingress
func (k *IngressService) GetCnames(appName string) (*router.CnamesResp, error) {
	ingress, err := k.get(appName)
	if err != nil {
		return nil, err
	}

	aliases, ok := ingress.GetAnnotations()[annotationWithPrefix("server-alias")]
	if !ok {
		return &router.CnamesResp{}, err
	}

	return &router.CnamesResp{Cnames: strings.Split(aliases, " ")}, err
}

// UnsetCname delete CNAME from app ingress
func (k *IngressService) UnsetCname(appName string, cname string) error {
<<<<<<< HEAD
	ingressClient, err := k.ingressClient()
=======
	ns, err := k.getAppNamespace(appName)
	if err != nil {
		return err
	}
	ingressClient, err := k.ingressClient(ns)
>>>>>>> 2828b999
	if err != nil {
		return err
	}
	ingress, err := k.get(appName)
	if err != nil {
		return err
	}

	annotations := ingress.GetAnnotations()
	aliases := strings.Split(annotations[annotationWithPrefix("server-alias")], " ")

	for index, value := range aliases {
		if strings.Compare(value, cname) == 0 {
			aliases = append(aliases[:index], aliases[index+1:]...)
			break
		}
	}

	annotations[annotationWithPrefix("server-alias")] = strings.TrimSpace(strings.Join(aliases, " "))
	ingress.SetAnnotations(annotations)

	_, err = ingressClient.Update(ingress)

	return err
}<|MERGE_RESOLUTION|>--- conflicted
+++ resolved
@@ -5,11 +5,8 @@
 package kubernetes
 
 import (
-<<<<<<< HEAD
-=======
 	"crypto/sha1"
 	"encoding/hex"
->>>>>>> 2828b999
 	"errors"
 	"fmt"
 	"log"
@@ -22,13 +19,7 @@
 	metav1 "k8s.io/apimachinery/pkg/apis/meta/v1"
 	"k8s.io/apimachinery/pkg/util/intstr"
 	typedV1 "k8s.io/client-go/kubernetes/typed/core/v1"
-<<<<<<< HEAD
-	typedV1Beta1 "k8s.io/client-go/kubernetes/typed/extensions/v1beta1"
-	v1 "k8s.io/client-go/pkg/api/v1"
-	"k8s.io/client-go/pkg/apis/extensions/v1beta1"
-=======
 	typedV1beta1 "k8s.io/client-go/kubernetes/typed/extensions/v1beta1"
->>>>>>> 2828b999
 )
 
 var (
@@ -51,9 +42,6 @@
 func (k *IngressService) Create(appName string, routerOpts router.Opts) error {
 	var spec v1beta1.IngressSpec
 	var vhost string
-<<<<<<< HEAD
-	client, err := k.ingressClient()
-=======
 	ns, err := k.getAppNamespace(appName)
 	if err != nil {
 		return err
@@ -88,7 +76,6 @@
 		},
 	}
 	namespace, err := k.getAppNamespace(appName)
->>>>>>> 2828b999
 	if err != nil {
 		return err
 	}
@@ -291,22 +278,11 @@
 	return client.CoreV1().Secrets(namespace), nil
 }
 
-func (k *IngressService) secretClient() (typedV1.SecretInterface, error) {
-	client, err := k.getClient()
-	if err != nil {
-		return nil, err
-	}
-	return client.CoreV1().Secrets(k.Namespace), nil
-}
-
 func ingressName(appName string) string {
 	return "kubernetes-router-" + appName + "-ingress"
 }
 
 func secretName(appName, certName string) string {
-<<<<<<< HEAD
-	return "kubernetes-router-" + appName + "-" + certName + "-secret"
-=======
 	hashedAppCertName := appName + "-" + certName
 	if (len(hashedAppCertName)) > 49 {
 		algorithm := sha1.New()
@@ -316,7 +292,6 @@
 		}
 	}
 	return "kr-" + hashedAppCertName
->>>>>>> 2828b999
 }
 
 func annotationWithPrefix(suffix string) string {
@@ -331,13 +306,6 @@
 
 // AddCertificate adds certificates to app ingress
 func (k *IngressService) AddCertificate(appName string, certCname string, cert router.CertData) error {
-<<<<<<< HEAD
-	ingressClient, err := k.ingressClient()
-	if err != nil {
-		return err
-	}
-	secret, err := k.secretClient()
-=======
 	ns, err := k.getAppNamespace(appName)
 	if err != nil {
 		return err
@@ -347,22 +315,13 @@
 		return err
 	}
 	secret, err := k.secretClient(ns)
->>>>>>> 2828b999
-	if err != nil {
-		return err
-	}
-	ingress, err := k.get(appName)
-	if err != nil {
-		return err
-	}
-<<<<<<< HEAD
-
-	tlsSecret := v1.Secret{
-		ObjectMeta: metav1.ObjectMeta{
-			Name:        secretName(appName, certCname),
-			Namespace:   k.Namespace,
-			Labels:      map[string]string{appLabel: appName},
-=======
+	if err != nil {
+		return err
+	}
+	ingress, err := k.get(appName)
+	if err != nil {
+		return err
+	}
 	namespace, err := k.getAppNamespace(appName)
 	if err != nil {
 		return err
@@ -375,7 +334,6 @@
 				appLabel:    appName,
 				domainLabel: certCname,
 			},
->>>>>>> 2828b999
 			Annotations: make(map[string]string),
 		},
 		Type: "kubernetes.io/tls",
@@ -402,15 +360,11 @@
 
 // GetCertificate get certificates from app ingress
 func (k *IngressService) GetCertificate(appName string, certCname string) (*router.CertData, error) {
-<<<<<<< HEAD
-	secret, err := k.secretClient()
-=======
 	ns, err := k.getAppNamespace(appName)
 	if err != nil {
 		return nil, err
 	}
 	secret, err := k.secretClient(ns)
->>>>>>> 2828b999
 	if err != nil {
 		return nil, err
 	}
@@ -427,34 +381,22 @@
 
 // RemoveCertificate delete certificates from app ingress
 func (k *IngressService) RemoveCertificate(appName string, certCname string) error {
-<<<<<<< HEAD
-	ingressClient, err := k.ingressClient()
-=======
 	ns, err := k.getAppNamespace(appName)
 	if err != nil {
 		return err
 	}
 	ingressClient, err := k.ingressClient(ns)
->>>>>>> 2828b999
-	if err != nil {
-		return err
-	}
-	ingress, err := k.get(appName)
-	if err != nil {
-		return err
-	}
-<<<<<<< HEAD
-	secret, err := k.secretClient()
-	if err != nil {
-		return err
-	}
-
-=======
+	if err != nil {
+		return err
+	}
+	ingress, err := k.get(appName)
+	if err != nil {
+		return err
+	}
 	secret, err := k.secretClient(ns)
 	if err != nil {
 		return err
 	}
->>>>>>> 2828b999
 	for k := range ingress.Spec.TLS {
 		for _, host := range ingress.Spec.TLS[k].Hosts {
 			if strings.Compare(certCname, host) == 0 {
@@ -466,43 +408,28 @@
 	if err != nil {
 		return err
 	}
-<<<<<<< HEAD
-
 	err = secret.Delete(secretName(appName, certCname), &metav1.DeleteOptions{})
-
-=======
-	err = secret.Delete(secretName(appName, certCname), &metav1.DeleteOptions{})
->>>>>>> 2828b999
 	return err
 }
 
 // SetCname adds CNAME to app ingress
 func (k *IngressService) SetCname(appName string, cname string) error {
-<<<<<<< HEAD
-	ingressClient, err := k.ingressClient()
-=======
 	ns, err := k.getAppNamespace(appName)
 	if err != nil {
 		return err
 	}
 	ingressClient, err := k.ingressClient(ns)
->>>>>>> 2828b999
-	if err != nil {
-		return err
-	}
-	ingress, err := k.get(appName)
-	if err != nil {
-		return err
-	}
-<<<<<<< HEAD
-
-	annotations := ingress.GetAnnotations()
-=======
+	if err != nil {
+		return err
+	}
+	ingress, err := k.get(appName)
+	if err != nil {
+		return err
+	}
 	annotations := ingress.GetAnnotations()
 	if annotations == nil {
 		annotations = make(map[string]string)
 	}
->>>>>>> 2828b999
 	aliases, ok := annotations[annotationWithPrefix("server-alias")]
 	if !ok {
 		aliases = cname
@@ -552,15 +479,11 @@
 
 // UnsetCname delete CNAME from app ingress
 func (k *IngressService) UnsetCname(appName string, cname string) error {
-<<<<<<< HEAD
-	ingressClient, err := k.ingressClient()
-=======
 	ns, err := k.getAppNamespace(appName)
 	if err != nil {
 		return err
 	}
 	ingressClient, err := k.ingressClient(ns)
->>>>>>> 2828b999
 	if err != nil {
 		return err
 	}
