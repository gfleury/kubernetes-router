// Copyright 2017 tsuru authors. All rights reserved.
// Use of this source code is governed by a BSD-style
// license that can be found in the LICENSE file.

package api

import (
	"encoding/json"
	"errors"
	"fmt"
	"log"
	"net/http"
	"strings"

	"github.com/golang/glog"
	"github.com/gorilla/mux"
	"github.com/tsuru/kubernetes-router/router"
)

// RouterAPI implements Tsuru HTTP router API
type RouterAPI struct {
	IngressService router.Service
}

// Routes returns an mux for the API routes
func (a *RouterAPI) Routes() *mux.Router {
	r := mux.NewRouter().PathPrefix("/api").Subrouter()
	r.Handle("/backend/{name}", handler(a.getBackend)).Methods(http.MethodGet)
	r.Handle("/backend/{name}", handler(a.addBackend)).Methods(http.MethodPost)
	r.Handle("/backend/{name}", handler(a.updateBackend)).Methods(http.MethodPut)
	r.Handle("/backend/{name}", handler(a.removeBackend)).Methods(http.MethodDelete)
	r.Handle("/backend/{name}/routes", handler(a.getRoutes)).Methods(http.MethodGet)
	r.Handle("/backend/{name}/routes", handler(a.addRoutes)).Methods(http.MethodPost)
	r.Handle("/backend/{name}/routes/remove", handler(a.removeRoutes)).Methods(http.MethodPost)
	r.Handle("/backend/{name}/swap", handler(a.swap)).Methods(http.MethodPost)
	// TLS
	r.Handle("/backend/{name}/certificate/{certname}", handler(a.addCertificate)).Methods(http.MethodPut)
	r.Handle("/backend/{name}/certificate/{certname}", handler(a.getCertificate)).Methods(http.MethodGet)
	r.Handle("/backend/{name}/certificate/{certname}", handler(a.removeCertificate)).Methods(http.MethodDelete)
	// CNAME
	r.Handle("/backend/{name}/cname/{cname}", handler(a.setCname)).Methods(http.MethodPost)
	r.Handle("/backend/{name}/cname", handler(a.getCnames)).Methods(http.MethodGet)
	r.Handle("/backend/{name}/cname/{cname}", handler(a.unsetCname)).Methods(http.MethodDelete)
	// Supports
	r.Handle("/support/tls", handler(a.supportTLS)).Methods(http.MethodGet)
	r.Handle("/support/cname", handler(a.supportCNAME)).Methods(http.MethodGet)
	return r
}

// getBackend returns the address for the load balancer registered in
// the ingress by a ingress controller
func (a *RouterAPI) getBackend(w http.ResponseWriter, r *http.Request) error {
	vars := mux.Vars(r)
	name := vars["name"]
	info, err := a.IngressService.Get(name)
	if err != nil {
		return err
	}
	return json.NewEncoder(w).Encode(info)
}

// addBackend creates a Ingress for a given app configuration pointing
// to a non existent service
func (a *RouterAPI) addBackend(w http.ResponseWriter, r *http.Request) error {
	vars := mux.Vars(r)
	name := vars["name"]
	routerOpts := router.Opts{}
	err := json.NewDecoder(r.Body).Decode(&routerOpts)
	if err != nil {
		return err
	}
	if len(routerOpts.Domain) > 0 && len(routerOpts.Route) == 0 {
		routerOpts.Route = "/"
	}
	return a.IngressService.Create(name, routerOpts)
}

// updateBackend is no-op
func (a *RouterAPI) updateBackend(w http.ResponseWriter, r *http.Request) error {
	return nil
}

// removeBackend removes the Ingress for a given app
func (a *RouterAPI) removeBackend(w http.ResponseWriter, r *http.Request) error {
	vars := mux.Vars(r)
	name := vars["name"]
	return a.IngressService.Remove(name)
}

// addRoutes updates the Ingress to point to the correct service
func (a *RouterAPI) addRoutes(w http.ResponseWriter, r *http.Request) error {
	vars := mux.Vars(r)
	name := vars["name"]
	return a.IngressService.Update(name, router.Opts{})
}

// removeRoutes is no-op
func (a *RouterAPI) removeRoutes(w http.ResponseWriter, r *http.Request) error {
	return nil
}

func (a *RouterAPI) getRoutes(w http.ResponseWriter, r *http.Request) error {
	vars := mux.Vars(r)
	name := vars["name"]
	endpoints, err := a.IngressService.Addresses(name)
	if err != nil {
		return err
	}
	type resp struct {
		Addresses []string `json:"addresses"`
	}
	response := resp{Addresses: endpoints}
	return json.NewEncoder(w).Encode(response)
}

func (a *RouterAPI) swap(w http.ResponseWriter, r *http.Request) error {
	vars := mux.Vars(r)
	name := vars["name"]
	type swapReq struct {
		Target string
	}
	var req swapReq
	err := json.NewDecoder(r.Body).Decode(&req)
	if err != nil {
		return errors.New("error parsing request")
	}
	if req.Target == "" {
		return httpError{Body: "empty target", Status: http.StatusBadRequest}
	}
	return a.IngressService.Swap(name, req.Target)
}

// Healthcheck checks the health of the service
func (a *RouterAPI) Healthcheck(w http.ResponseWriter, req *http.Request) {
	var err error
	defer func() {
		if err != nil {
			glog.Errorf("failed to write healthcheck: %v", err)
		}
	}()
	if hc, ok := a.IngressService.(router.HealthcheckableService); ok {
		if err = hc.Healthcheck(); err != nil {
			w.WriteHeader(http.StatusInternalServerError)
			_, err = w.Write([]byte(fmt.Sprintf("failed to check IngressService: %v", err)))
			return
		}
	}
	_, err = w.Write([]byte("WORKING"))
}

// addCertificate Add certificate to app
func (a *RouterAPI) addCertificate(w http.ResponseWriter, r *http.Request) error {
	vars := mux.Vars(r)
	name := vars["name"]
	certName := vars["certname"]
	log.Printf("Adding on %s certificate %s", name, certName)
	cert := router.CertData{}
	err := json.NewDecoder(r.Body).Decode(&cert)
	if err != nil {
		return err
	}
	return a.IngressService.(router.ServiceTLS).AddCertificate(name, certName, cert)
}

// getCertificate Return certificate for app
func (a *RouterAPI) getCertificate(w http.ResponseWriter, r *http.Request) error {
	vars := mux.Vars(r)
	name := vars["name"]
	certName := vars["certname"]
	log.Printf("Getting certificate %s from %s", certName, name)
	cert, err := a.IngressService.(router.ServiceTLS).GetCertificate(name, certName)
	if err != nil {
		w.WriteHeader(http.StatusNotFound)
		return err
	}
	b, err := json.Marshal(&cert)
	if err != nil {
		return err
	}
	_, err = w.Write(b)
	return err
}

// removeCertificate Delete certificate for app
func (a *RouterAPI) removeCertificate(w http.ResponseWriter, r *http.Request) error {
	vars := mux.Vars(r)
	name := vars["name"]
	certName := vars["certname"]
	log.Printf("Removing certificate %s from %s", certName, name)
	err := a.IngressService.(router.ServiceTLS).RemoveCertificate(name, certName)
	if err != nil {
		w.WriteHeader(http.StatusNotFound)
	}
	return err
}

// setCname Add CNAME to app
func (a *RouterAPI) setCname(w http.ResponseWriter, r *http.Request) error {
	vars := mux.Vars(r)
	name := vars["name"]
	cname := vars["cname"]
	log.Printf("Adding on %s CNAME %s", name, cname)
	err := a.IngressService.(router.ServiceCNAME).SetCname(name, cname)
	if err != nil {
		if strings.Contains(err.Error(), "exists") {
			w.WriteHeader(http.StatusConflict)
		}
		w.WriteHeader(http.StatusNotFound)
	}
	return err
}

// getCnames Return CNAMEs for app
func (a *RouterAPI) getCnames(w http.ResponseWriter, r *http.Request) error {
	vars := mux.Vars(r)
	name := vars["name"]
	log.Printf("Getting CNAMEs from %s", name)
	cnames, err := a.IngressService.(router.ServiceCNAME).GetCnames(name)
	if err != nil {
		return err
	}
	b, err := json.Marshal(&cnames)
	if err != nil {
		return err
	}
	_, err = w.Write(b)
	return err
}

// unsetCname Delete CNAME for app
func (a *RouterAPI) unsetCname(w http.ResponseWriter, r *http.Request) error {
	vars := mux.Vars(r)
	name := vars["name"]
	cname := vars["cname"]
	log.Printf("Removing CNAME %s from %s", cname, name)
	return a.IngressService.(router.ServiceCNAME).UnsetCname(name, cname)
}

// Check for TLS Support
func (a *RouterAPI) supportTLS(w http.ResponseWriter, r *http.Request) error {
	var err error
	_, ok := a.IngressService.(router.ServiceTLS)
	if !ok {
		w.WriteHeader(http.StatusNotFound)
<<<<<<< HEAD
		_, err = w.Write([]byte(fmt.Sprintf("No TLS Capabilites")))
=======
		_, err = w.Write([]byte(fmt.Sprintf("No TLS Capabilities")))
>>>>>>> c9704a41
		return err
	}
	_, err = w.Write([]byte("OK"))
	return err
}

// Check for CNAME Support
func (a *RouterAPI) supportCNAME(w http.ResponseWriter, r *http.Request) error {
	var err error
	_, ok := a.IngressService.(router.ServiceCNAME)
	if !ok {
		w.WriteHeader(http.StatusNotFound)
<<<<<<< HEAD
		_, err = w.Write([]byte(fmt.Sprintf("No CNAME Capabilites")))
=======
		_, err = w.Write([]byte(fmt.Sprintf("No CNAME Capabilities")))
>>>>>>> c9704a41
		return err
	}
	_, err = w.Write([]byte("OK"))
	return err
}<|MERGE_RESOLUTION|>--- conflicted
+++ resolved
@@ -242,11 +242,7 @@
 	_, ok := a.IngressService.(router.ServiceTLS)
 	if !ok {
 		w.WriteHeader(http.StatusNotFound)
-<<<<<<< HEAD
-		_, err = w.Write([]byte(fmt.Sprintf("No TLS Capabilites")))
-=======
 		_, err = w.Write([]byte(fmt.Sprintf("No TLS Capabilities")))
->>>>>>> c9704a41
 		return err
 	}
 	_, err = w.Write([]byte("OK"))
@@ -259,11 +255,7 @@
 	_, ok := a.IngressService.(router.ServiceCNAME)
 	if !ok {
 		w.WriteHeader(http.StatusNotFound)
-<<<<<<< HEAD
-		_, err = w.Write([]byte(fmt.Sprintf("No CNAME Capabilites")))
-=======
 		_, err = w.Write([]byte(fmt.Sprintf("No CNAME Capabilities")))
->>>>>>> c9704a41
 		return err
 	}
 	_, err = w.Write([]byte("OK"))
